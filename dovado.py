--- conflicted
+++ resolved
@@ -128,13 +128,9 @@
 
         try:
             with self._connect(self._hostname,
-<<<<<<< HEAD
-                               self._port) as conn:
-                _LOGGER.debug('Logging in as user %s', self._username)
-=======
                                self._port):
-                _LOGGER.info('Logging in as user %s', self._username)
->>>>>>> 114a1f91
+                _LOGGER.debug('Connected, logging in as user %s',
+                              self._username)
                 ret = self._send('user', self._username)
                 _expect('Hello' in ret, 'User unknown')
                 ret = self._send('pass', self._password)
